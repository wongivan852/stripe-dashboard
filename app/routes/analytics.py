--- conflicted
+++ resolved
@@ -4,7 +4,6 @@
 from sqlalchemy import func, text
 from datetime import datetime, timedelta
 from app.services.csv_transaction_service import CSVTransactionService
-from app.services.complete_csv_service import CompleteCsvService
 import json
 import csv
 import io
@@ -3427,512 +3426,6 @@
             'success': False,
             'error': str(e)
         }), 500
-<<<<<<< HEAD
-# Monthly Statement Routes
-@analytics_bp.route('/monthly-statement')
-def monthly_statement():
-    """Monthly statement generator interface"""
-    try:
-        csv_service = CompleteCsvService()
-        companies = csv_service.get_available_companies()
-        available_months = csv_service.get_available_months()
-        
-        return render_template_string("""
-        <\!DOCTYPE html>
-        <html>
-        <head>
-            <title>Company Stripe Dashboard - Monthly Statement</title>
-            <meta name="viewport" content="width=device-width, initial-scale=1.0">
-            <style>
-                * { box-sizing: border-box; margin: 0; padding: 0; }
-                body { 
-                    font-family: -apple-system, BlinkMacSystemFont, 'Segoe UI', Roboto, sans-serif; 
-                    background: #f8fafc; color: #334155; line-height: 1.6;
-                }
-                .container { max-width: 1200px; margin: 0 auto; padding: 20px; }
-                .header { 
-                    background: linear-gradient(135deg, #667eea 0%, #764ba2 100%); 
-                    color: white; padding: 2rem; text-align: center; border-radius: 12px; 
-                    margin-bottom: 2rem; box-shadow: 0 4px 20px rgba(0,0,0,0.1);
-                }
-                .navigation {
-                    display: flex; justify-content: center; gap: 15px; margin: 20px 0; padding: 20px;
-                    background: white; border-radius: 12px; box-shadow: 0 2px 10px rgba(0,0,0,0.08);
-                    flex-wrap: wrap;
-                }
-                .nav-link {
-                    padding: 12px 24px; background: #4f46e5; color: white; text-decoration: none;
-                    border-radius: 8px; transition: all 0.2s; font-weight: 500;
-                }
-                .nav-link:hover { background: #4338ca; transform: translateY(-1px); }
-                .form-container {
-                    background: white; padding: 32px; border-radius: 12px;
-                    box-shadow: 0 2px 10px rgba(0,0,0,0.08); margin-bottom: 24px;
-                }
-                .form-grid {
-                    display: grid; grid-template-columns: repeat(auto-fit, minmax(280px, 1fr));
-                    gap: 24px; margin-bottom: 24px;
-                }
-                .form-group { display: flex; flex-direction: column; gap: 8px; }
-                .form-label { font-weight: 600; color: #374151; font-size: 0.95rem; }
-                .form-select, .form-input {
-                    padding: 12px 16px; border: 2px solid #e5e7eb; border-radius: 8px;
-                    font-size: 1rem; transition: border-color 0.2s;
-                }
-                .form-select:focus, .form-input:focus {
-                    outline: none; border-color: #4f46e5; box-shadow: 0 0 0 3px rgba(79, 70, 229, 0.1);
-                }
-                .btn-group {
-                    display: flex; gap: 12px; justify-content: center; margin-top: 24px;
-                    flex-wrap: wrap;
-                }
-                .btn {
-                    padding: 14px 28px; border: none; border-radius: 8px; cursor: pointer;
-                    font-weight: 600; font-size: 1rem; transition: all 0.2s;
-                    display: flex; align-items: center; gap: 8px;
-                }
-                .btn-primary { background: #4f46e5; color: white; }
-                .btn-primary:hover { background: #4338ca; transform: translateY(-1px); }
-                .btn-secondary { background: #6b7280; color: white; }
-                .btn-secondary:hover { background: #4b5563; }
-                .results-container {
-                    background: white; border-radius: 12px; 
-                    box-shadow: 0 2px 10px rgba(0,0,0,0.08); padding: 24px;
-                    margin-top: 24px; display: none;
-                }
-                .statement-table {
-                    width: 100%; border-collapse: collapse; margin-top: 20px;
-                }
-                .statement-table th, .statement-table td {
-                    padding: 12px; text-align: left; border-bottom: 1px solid #e5e7eb;
-                }
-                .statement-table th {
-                    background: #f8fafc; font-weight: 600; color: #374151;
-                }
-                .debit { color: #dc2626; }
-                .credit { color: #059669; }
-                .balance { font-weight: 600; }
-                .summary-card {
-                    background: #f0f9ff; border: 1px solid #0ea5e9; border-radius: 8px;
-                    padding: 20px; margin-bottom: 20px; color: #0c4a6e;
-                }
-                @media print {
-                    .navigation, .form-container, .btn-group { display: none; }
-                    .container { max-width: none; margin: 0; padding: 0; }
-                }
-            </style>
-        </head>
-        <body>
-            <div class="container">
-                <div class="header">
-                    <h1>📄 Monthly Statement Generator</h1>
-                    <p>Generate consolidated monthly statements with running balance</p>
-                </div>
-                
-                <div class="navigation">
-                    <a href="/" class="nav-link">🏠 Home</a>
-                    <a href="/analytics/simple" class="nav-link">📋 Simple View</a>
-                    <a href="/analytics/statement-generator" class="nav-link">📄 Statement Generator</a>
-                    <a href="/analytics/monthly-statement" class="nav-link">📅 Monthly Statement</a>
-                </div>
-                
-                <div class="form-container">
-                    <h2>📋 Generate Monthly Statement</h2>
-                    <p>Create a detailed monthly statement with opening/closing balance carry-forward</p>
-                    
-                    <form id="statementForm">
-                        <div class="form-grid">
-                            <div class="form-group">
-                                <label class="form-label">Company</label>
-                                <select class="form-select" name="company" id="company">
-                                    <option value="">All Companies</option>
-                                    {% for company in companies %}
-                                    <option value="{{ company.code }}">{{ company.name }}</option>
-                                    {% endfor %}
-                                </select>
-                            </div>
-                            
-                            <div class="form-group">
-                                <label class="form-label">Year</label>
-                                <select class="form-select" name="year" id="year" required>
-                                    {% for year in range(2021, 2026) %}
-                                    <option value="{{ year }}" {% if year == 2025 %}selected{% endif %}>{{ year }}</option>
-                                    {% endfor %}
-                                </select>
-                            </div>
-                            
-                            <div class="form-group">
-                                <label class="form-label">Month</label>
-                                <select class="form-select" name="month" id="month" required>
-                                    <option value="1">January</option>
-                                    <option value="2">February</option>
-                                    <option value="3">March</option>
-                                    <option value="4">April</option>
-                                    <option value="5">May</option>
-                                    <option value="6">June</option>
-                                    <option value="7" selected>July</option>
-                                    <option value="8">August</option>
-                                    <option value="9">September</option>
-                                    <option value="10">October</option>
-                                    <option value="11">November</option>
-                                    <option value="12">December</option>
-                                </select>
-                            </div>
-                            
-                            <div class="form-group">
-                                <label class="form-label">Previous Balance (HKD)</label>
-                                <input type="number" step="0.01" class="form-input" name="previous_balance" id="previous_balance" value="0" placeholder="0 = Auto-calculate from previous month">
-                                <small style="color: #64748b; font-size: 0.85rem;">Leave at 0 for automatic carry-forward calculation</small>
-                            </div>
-                        </div>
-                        
-                        <div class="btn-group">
-                            <button type="submit" class="btn btn-primary">
-                                📄 Generate Statement
-                            </button>
-                            <button type="button" class="btn btn-secondary" onclick="exportCSV()">
-                                💾 Export CSV
-                            </button>
-                            <button type="button" class="btn btn-secondary" onclick="window.print()">
-                                🖨️ Print
-                            </button>
-                        </div>
-                    </form>
-                </div>
-                
-                <div class="results-container" id="resultsContainer">
-                    <\!-- Statement results will be displayed here -->
-                </div>
-            </div>
-            
-            <script>
-                let currentStatementData = null;
-                
-                document.getElementById('statementForm').addEventListener('submit', function(e) {
-                    e.preventDefault();
-                    generateStatement();
-                });
-                
-                async function generateStatement() {
-                    const formData = new FormData(document.getElementById('statementForm'));
-                    const params = new URLSearchParams();
-                    
-                    // Add form parameters, but handle previous_balance specially
-                    for (const [key, value] of formData.entries()) {
-                        if (key === 'previous_balance') {
-                            // Only include previous_balance if user has entered a non-zero value
-                            // This allows automatic carry-forward calculation when left at 0
-                            const prevBalance = parseFloat(value) || 0;
-                            if (prevBalance !== 0) {
-                                params.append(key, value);
-                            }
-                        } else {
-                            params.append(key, value);
-                        }
-                    }
-                    
-                    console.log('Generating statement with params:', params.toString());
-                    
-                    try {
-                        const response = await fetch('/analytics/api/monthly-statement?' + params.toString());
-                        console.log('API Response status:', response.status);
-                        
-                        const data = await response.json();
-                        console.log('API Response data:', data);
-                        
-                        if (data.success) {
-                            console.log('Statement generated successfully:', data.statement);
-                            currentStatementData = data.statement;
-                            displayStatement(data.statement);
-                        } else {
-                            console.error('API returned error:', data.error);
-                            alert('Error generating statement: ' + data.error);
-                        }
-                    } catch (error) {
-                        console.error('JavaScript error:', error);
-                        alert('Error: ' + error.message);
-                    }
-                }
-                
-                function displayStatement(statement) {
-                    console.log('displayStatement called with:', statement);
-                    const container = document.getElementById('resultsContainer');
-                    console.log('Results container found:', container);
-                    const monthNames = ['', 'January', 'February', 'March', 'April', 'May', 'June',
-                                      'July', 'August', 'September', 'October', 'November', 'December'];
-                    
-                    let html = `
-                        <div class="summary-card">
-                            <h3>Statement Summary for ${monthNames[statement.month]} ${statement.year}</h3>
-                            <p><strong>Company:</strong> ${statement.company_filter || 'All Companies'}</p>
-                            <p><strong>Opening Balance:</strong> HK$${statement.opening_balance.toFixed(2)}</p>
-                            <p><strong>Closing Balance:</strong> HK$${statement.closing_balance.toFixed(2)}</p>
-                            <p><strong>Total Transactions:</strong> ${statement.transactions.length}</p>
-                        </div>
-                        
-                        <table class="statement-table">
-                            <thead>
-                                <tr>
-                                    <th>Date</th>
-                                    <th>Nature</th>
-                                    <th>Party</th>
-                                    <th>Debit</th>
-                                    <th>Credit</th>
-                                    <th>Balance</th>
-                                    <th>Acknowledged</th>
-                                    <th>Description</th>
-                                </tr>
-                            </thead>
-                            <tbody>
-                                <tr style="background: #f0f9ff;">
-                                    <td>${statement.year}-${statement.month.toString().padStart(2, '0')}-01</td>
-                                    <td>Opening Balance</td>
-                                    <td>Brought Forward</td>
-                                    <td></td>
-                                    <td></td>
-                                    <td class="balance">HK$${statement.opening_balance.toFixed(2)}</td>
-                                    <td>Yes</td>
-                                    <td>Opening balance for ${monthNames[statement.month]} ${statement.year}</td>
-                                </tr>
-                    `;
-                    
-                    statement.transactions.forEach(tx => {
-                        html += `
-                            <tr>
-                                <td>${tx.date}</td>
-                                <td>${tx.nature}</td>
-                                <td>${tx.party}</td>
-                                <td class="debit">${parseFloat(tx.debit) > 0 ? 'HK$' + parseFloat(tx.debit).toFixed(2) : ''}</td>
-                                <td class="credit">${parseFloat(tx.credit) > 0 ? 'HK$' + parseFloat(tx.credit).toFixed(2) : ''}</td>
-                                <td class="balance">HK$${parseFloat(tx.balance).toFixed(2)}</td>
-                                <td>${tx.acknowledged ? 'Yes' : 'No'}</td>
-                                <td>${tx.description}</td>
-                            </tr>
-                        `;
-                    });
-                    
-                    // Calculate subtotals - show net effect
-                    let grossDebit = 0;
-                    let feeDebit = 0;
-                    let totalCredit = 0;
-                    
-                    statement.transactions.forEach(tx => {
-                        if (tx.is_fee) {
-                            feeDebit += parseFloat(tx.debit) || 0;
-                        } else {
-                            grossDebit += parseFloat(tx.debit) || 0;
-                        }
-                        totalCredit += parseFloat(tx.credit) || 0;
-                    });
-                    
-                    const netDebit = grossDebit - feeDebit;
-                    
-                    // Add subtotal row
-                    html += `
-                                <tr style="background: #fff7ed; border-top: 2px solid #f59e0b;">
-                                    <td colspan="3"><strong>SUBTOTAL</strong></td>
-                                    <td class="debit" style="font-weight: bold;">HK$${netDebit.toFixed(2)}</td>
-                                    <td class="credit" style="font-weight: bold;">HK$${totalCredit.toFixed(2)}</td>
-                                    <td></td>
-                                    <td></td>
-                                    <td></td>
-                                </tr>
-                    `;
-                    
-                    const lastDay = new Date(statement.year, statement.month, 0).getDate();
-                    html += `
-                                <tr style="background: #f0f9ff;">
-                                    <td>${statement.year}-${statement.month.toString().padStart(2, '0')}-${lastDay.toString().padStart(2, '0')}</td>
-                                    <td>Closing Balance</td>
-                                    <td>Carry Forward</td>
-                                    <td></td>
-                                    <td></td>
-                                    <td class="balance">HK$${statement.closing_balance.toFixed(2)}</td>
-                                    <td>Yes</td>
-                                    <td>Closing balance for ${monthNames[statement.month]} ${statement.year}</td>
-                                </tr>
-                            </tbody>
-                        </table>
-                    `;
-                    
-                    container.innerHTML = html;
-                    container.style.display = 'block';
-                    console.log('Statement displayed successfully, container is now visible');
-                }
-                
-                async function exportCSV() {
-                    if (!currentStatementData) {
-                        alert('Please generate a statement first');
-                        return;
-                    }
-                    
-                    const formData = new FormData(document.getElementById('statementForm'));
-                    const params = new URLSearchParams();
-                    
-                    // Add form parameters, but handle previous_balance specially
-                    for (const [key, value] of formData.entries()) {
-                        if (key === 'previous_balance') {
-                            // Only include previous_balance if user has entered a non-zero value
-                            const prevBalance = parseFloat(value) || 0;
-                            if (prevBalance !== 0) {
-                                params.append(key, value);
-                            }
-                        } else {
-                            params.append(key, value);
-                        }
-                    }
-                    
-                    try {
-                        const response = await fetch('/analytics/api/monthly-statement-csv?' + params.toString());
-                        const blob = await response.blob();
-                        
-                        const url = window.URL.createObjectURL(blob);
-                        const a = document.createElement('a');
-                        a.href = url;
-                        a.download = `monthly_statement_${currentStatementData.year}_${currentStatementData.month.toString().padStart(2, '0')}.csv`;
-                        document.body.appendChild(a);
-                        a.click();
-                        window.URL.revokeObjectURL(url);
-                        document.body.removeChild(a);
-                    } catch (error) {
-                        alert('Error exporting CSV: ' + error.message);
-                    }
-                }
-            </script>
-        </body>
-        </html>
-        """, companies=companies, available_months=available_months)
-        
-    except Exception as e:
-        logger.error(f"Error in monthly statement route: {e}")
-        return f"Error: {str(e)}", 500
-
-@analytics_bp.route('/api/monthly-statement')
-def api_monthly_statement():
-    """API endpoint to generate monthly statement data"""
-    try:
-        csv_service = CompleteCsvService()
-        
-        # Get parameters
-        company = request.args.get('company', '')
-        year = int(request.args.get('year', 2025))
-        month = int(request.args.get('month', 7))
-        previous_balance_param = request.args.get('previous_balance')
-        
-        # If previous_balance is provided and not empty, use it; otherwise let the service calculate it
-        if previous_balance_param and previous_balance_param.strip():
-            previous_balance = float(previous_balance_param)
-        else:
-            previous_balance = None
-        
-        # Generate statement
-        statement = csv_service.generate_monthly_statement(
-            year=year,
-            month=month,
-            company_filter=company if company else None,
-            previous_balance=previous_balance
-        )
-        
-        # Format dates for frontend
-        for tx in statement['transactions']:
-            if tx.get('date'):
-                tx['date'] = tx['date'].strftime('%Y-%m-%d') if hasattr(tx['date'], 'strftime') else str(tx['date'])
-        
-        return jsonify({
-            'success': True,
-            'statement': statement
-        })
-        
-    except Exception as e:
-        logger.error(f"Error generating monthly statement: {e}")
-        return jsonify({
-            'success': False,
-            'error': str(e)
-        }), 500
-
-@analytics_bp.route('/api/monthly-statement-csv')
-def api_monthly_statement_csv():
-    """API endpoint to export monthly statement as CSV"""
-    try:
-        csv_service = CompleteCsvService()
-        
-        # Get parameters
-        company = request.args.get('company', '')
-        year = int(request.args.get('year', 2025))
-        month = int(request.args.get('month', 7))
-        previous_balance_param = request.args.get('previous_balance')
-        
-        # If previous_balance is provided and not empty, use it; otherwise let the service calculate it
-        if previous_balance_param and previous_balance_param.strip():
-            previous_balance = float(previous_balance_param)
-        else:
-            previous_balance = None
-        
-        # Generate statement
-        statement = csv_service.generate_monthly_statement(
-            year=year,
-            month=month,
-            company_filter=company if company else None,
-            previous_balance=previous_balance
-        )
-        
-        # Export to CSV
-        csv_content = csv_service.export_monthly_statement_csv(statement)
-        
-        if csv_content:
-            filename = f"monthly_statement_{year}_{month:02d}.csv"
-            
-            return Response(
-                csv_content,
-                mimetype='text/csv',
-                headers={
-                    'Content-Disposition': f'attachment; filename={filename}',
-                    'Content-Type': 'text/csv; charset=utf-8'
-                }
-            )
-        else:
-            return jsonify({
-                'success': False,
-                'error': 'Failed to generate CSV'
-            }), 500
-            
-    except Exception as e:
-        logger.error(f"Error exporting monthly statement CSV: {e}")
-        return jsonify({
-            'success': False,
-            'error': str(e)
-        }), 500
-
-@analytics_bp.route('/api/payout-reconciliation')
-def api_payout_reconciliation():
-    """API endpoint to generate payout reconciliation data (matches Stripe's format)"""
-    try:
-        csv_service = CompleteCsvService()
-        
-        # Get parameters
-        company = request.args.get('company', '')
-        year = int(request.args.get('year', 2025))
-        month = int(request.args.get('month', 7))
-        
-        # Generate payout reconciliation
-        reconciliation = csv_service.generate_payout_reconciliation(
-            year=year,
-            month=month,
-            company_filter=company if company else None
-        )
-        
-        return jsonify({
-            'success': True,
-            'reconciliation': reconciliation
-        })
-        
-    except Exception as e:
-        logger.error(f"Error generating payout reconciliation: {e}")
-        return jsonify({
-            'success': False,
-            'error': str(e)
-        }), 500
-=======
 
 def generate_corrected_cgge_statement(company_name, date_range, transaction_count, total_amount, total_fees, net_amount, fee_rate, filters):
     """Generate corrected CGGE statement with user-specified figures"""
@@ -4079,4 +3572,66 @@
     '''
     
     return html
->>>>>>> d3e389ae
+
+# Complete CSV Monthly Statement and Payout Reconciliation Endpoints
+
+@analytics_bp.route('/api/monthly-statement')
+def monthly_statement_api():
+    """Generate monthly statement using complete CSV data"""
+    try:
+        from app.services.complete_csv_service import CompleteCsvService
+        
+        company = request.args.get('company')
+        year = request.args.get('year', type=int)
+        month = request.args.get('month', type=int)
+        previous_balance = request.args.get('previous_balance', type=float)
+        
+        if not all([company, year, month]):
+            return jsonify({
+                'success': False,
+                'error': 'Missing required parameters: company, year, month'
+            }), 400
+        
+        service = CompleteCsvService()
+        statement = service.generate_monthly_statement(year, month, company, previous_balance)
+        
+        return jsonify({
+            'success': True,
+            'statement': statement
+        })
+        
+    except Exception as e:
+        return jsonify({
+            'success': False,
+            'error': str(e)
+        }), 500
+
+@analytics_bp.route('/api/payout-reconciliation')
+def payout_reconciliation_api():
+    """Generate payout reconciliation using transfer dates (matches Stripe reports)"""
+    try:
+        from app.services.complete_csv_service import CompleteCsvService
+        
+        company = request.args.get('company')
+        year = request.args.get('year', type=int)
+        month = request.args.get('month', type=int)
+        
+        if not all([company, year, month]):
+            return jsonify({
+                'success': False,
+                'error': 'Missing required parameters: company, year, month'
+            }), 400
+        
+        service = CompleteCsvService()
+        reconciliation = service.generate_payout_reconciliation(year, month, company)
+        
+        return jsonify({
+            'success': True,
+            'reconciliation': reconciliation
+        })
+        
+    except Exception as e:
+        return jsonify({
+            'success': False,
+            'error': str(e)
+        }), 500
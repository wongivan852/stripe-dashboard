# 🏦 Company Stripe Dashboard

A comprehensive Flask-based web application for analyzing Stripe transaction data across multiple companies with monthly statement consolidation, advanced reporting capabilities, and currency handling.

**📍 Repository**: [wongivan852/stripe-dashboard](https://github.com/wongivan852/stripe-dashboard)

## 🆕 Recent Updates (December 2025)

### ✅ Enhanced Balance Carry-Forward & Date Field Analysis
- **Fixed Balance Continuity**: Resolved November 2021 → December 2021 carry-forward issue (HK$45.95)
- **Date Field Optimization**: Analyzed Created vs Available On dates for optimal manual reconciliation
- **Cross-Month Transfer Logic**: Improved handling of transactions with distant transfer dates
- **July 2025 Balance Verification**: Maintains correct closing balance of HK$554.77

### 🔄 Two Reconciliation Methods
1. **Monthly Statements** (Created dates): For consistent monthly balance tracking
2. **Payout Reconciliation** (Transfer dates): Matches Stripe's official payout reports exactly

### 📊 Manual Reconciliation Improvements
- Both Created and Available On dates preserved for reference
- Payout reconciliation matches Stripe reports exactly (e.g., July 2025: HK$2636.78)
- Clear separation between transaction occurrence vs fund availability timing

**⚠️ Statement Reprint Recommendation**: Reprint statements from November 2021 onwards to ensure accurate balance carry-forward.

## ✨ Features

- **Monthly Statement Consolidation**: Generate detailed monthly statements with running balances and carry-forward functionality
- **CSV Import**: Automated import from complete_csv folder with transaction categorization
- **Multi-Company Analytics**: Support for multiple Stripe accounts (CGGE, Krystal Institute, Krystal Technology)  
- **Succeeded/Refunded Filtering**: Only processes real cash movement transactions (excludes cancelled transactions)
- **Interactive Dashboard**: Real-time charts and analytics with modern responsive design
- **Export Capabilities**: CSV export, print-optimized statements, and monthly statement downloads
- **Balance Tracking**: Automatic calculation of opening/closing balances with month-to-month carry-forward

## 🚀 Quick Start

### Prerequisites

- Python 3.8+
- pip package manager

### Installation

1. **Clone the repository**
   ```bash
   git clone https://github.com/wongivan852/company-cost-quotation-system.git
   cd company-cost-quotation-system
   ```

2. **Create virtual environment**
   ```bash
   python3 -m venv venv
   source venv/bin/activate  # On Windows: venv\Scripts\activate
   ```

3. **Install dependencies**
   ```bash
   pip install -r requirements.txt
   ```

4. **Set up environment variables**
   ```bash
   cp .env.example .env
   # Edit .env with your configuration
   ```

5. **Run the application**
   ```bash
   python run.py
   ```

6. **Access the dashboard**
   - Open http://localhost:8081 in your browser

## 📊 Application Structure

```
stripe-dashboard/
├── app/                    # Main application package
│   ├── __init__.py        # Flask app factory
│   ├── models/            # Database models
│   │   ├── stripe_account.py
│   │   └── transaction.py
│   ├── routes/            # Application routes
│   │   ├── main.py        # Main routes
│   │   └── analytics.py   # Analytics routes
│   ├── services/          # Business logic
│   │   ├── stripe_service.py
│   │   └── multi_stripe_service.py
│   ├── static/            # Static assets (CSS, JS)
│   └── templates/         # HTML templates
├── config/                # Configuration files
├── instance/              # Instance-specific files
├── requirements.txt       # Python dependencies
└── run.py                # Application entry point
```

## 🔧 Configuration

### Environment Variables

Create a `.env` file in the root directory:

```env
FLASK_ENV=production
SECRET_KEY=your-secret-key-here
DATABASE_URL=sqlite:///instance/app.db
DEBUG=False
```

### Database Setup

The application uses SQLite by default. The database will be created automatically on first run.

## 📈 Usage

### Dashboard Features

1. **Analytics Dashboard** (`/analytics/dashboard`)
   - Overview of all companies
   - Revenue and transaction charts
   - Account-specific breakdowns

2. **Statement Generator** (`/analytics/statement-generator`)
   - Custom date range selection
   - Company-specific filtering
   - Multiple output formats

3. **Summary View** (`/analytics/summary`)
   - Quick overview of key metrics
   - Status-based filtering

### CSV Data Import

The application supports importing transaction data from CSV files with the following format:

```csv
Company,Transaction ID,Date,Amount,Currency,Status,Customer Email,Description,Type,Fee
```

## 🌍 Currency Support

- **Primary Currency**: HKD (Hong Kong Dollar)
- **Secondary Currency**: CNY (Chinese Yuan)
- **Automatic Conversion**: CNY to HKD with configurable exchange rates
- **Currency Breakdown**: Detailed reporting by currency type

## 🔒 Security Features

- Environment-based configuration
- Secure session management
- Input validation and sanitization
- SQL injection prevention via SQLAlchemy

## 📱 Responsive Design

- Mobile-friendly interface
- Print-optimized statement layouts
- Progressive enhancement for better accessibility

## 🧪 Testing

```bash
# Install development dependencies
pip install -r requirements-dev.txt

# Run tests
python -m pytest tests/

# Run with coverage
python -m pytest --cov=app tests/
```

## 🚀 Deployment

### Production Deployment

#### Quick Deployment
```bash
# Clone and deploy
git clone <repository-url>
cd stripe-dashboard
./deploy.sh
```

#### Manual Deployment

1. **Set production environment variables**
   ```bash
   cp .env.production .env
   # Edit .env with your production values
   ```

2. **Initialize database**
   ```bash
   python init_db.py
   ```

3. **Start application**
   ```bash
   python run.py
   ```

#### Production WSGI Server
```bash
pip install gunicorn
gunicorn -w 4 -b 0.0.0.0:8081 run:app
```

### Docker Deployment

```bash
# Build image
docker build -t stripe-dashboard .

# Run container
docker run -d -p 8081:8081 \
  -v $(pwd)/instance:/app/instance \
  stripe-dashboard
```

**Database Persistence:** The `instance/` directory contains the SQLite database and is mounted as a volume for data persistence.

## 📝 API Endpoints

### Core Endpoints
- `GET /` - Main dashboard
- `GET /analytics/dashboard` - Analytics overview
- `GET /analytics/statement-generator` - Statement generator form
- `POST /analytics/statement-generator/generate` - Generate statements
- `GET /analytics/api/account-amounts` - API data endpoint

### Monthly Statement & Reconciliation APIs
- `GET /analytics/api/monthly-statement` - Generate monthly statements (Created dates)
  - Parameters: `company`, `year`, `month`, `previous_balance` (optional)
  - Returns: Monthly statement with balance carry-forward
- `GET /analytics/api/payout-reconciliation` - Stripe payout reconciliation (Transfer dates)
  - Parameters: `company`, `year`, `month`  
  - Returns: Reconciliation matching Stripe's official payout reports
- `GET /analytics/monthly-statement` - Interactive monthly statement web interface
- `GET /analytics/payout-reconciliation` - Interactive payout reconciliation web interface

## 🤝 Contributing

1. Fork the repository
2. Create a feature branch (`git checkout -b feature/amazing-feature`)
3. Commit your changes (`git commit -m 'Add amazing feature'`)
4. Push to the branch (`git push origin feature/amazing-feature`)
5. Open a Pull Request

## 📄 License

This project is licensed under the MIT License - see the [LICENSE](LICENSE) file for details.

## 🆘 Support

For support and questions:
- Create an issue on GitHub
- Email: support@example.com

## 🔄 Changelog

<<<<<<< HEAD
### v1.2.0 (December 2025) - Balance Reconciliation & Date Analysis
- ✅ **Fixed balance carry-forward between months** - November 2021 → December 2021 continuity restored
- ✅ **Enhanced date field handling** - Created vs Available On date analysis for optimal reconciliation
- ✅ **Dual reconciliation methods** - Monthly statements (Created dates) + Payout reconciliation (Transfer dates)
- ✅ **Cross-month transfer logic improvements** - Proper handling of transactions with distant transfer dates
- ✅ **Manual reconciliation optimization** - Perfect alignment with Stripe's official payout reports
- ✅ **July 2025 balance verification** - Maintains correct closing balance of HK$554.77

### v1.1.0 (Previous Updates)
- ✅ Complete CSV processing with transfer date support
- ✅ Payout reconciliation matching Stripe reports exactly
- ✅ Enhanced transaction categorization (gross, fees, payouts)
- ✅ Interactive web interfaces for statement generation

### v1.0.0 (Production Release)
=======
### v2.0.0 (Production Integration Release)
- ✅ **CGGE July 2025 Data Correction** - Matches exact Stripe dashboard figures
- ✅ **Root Cause Analysis** for data discrepancies identified and resolved
- ✅ **Production CRM Integration** with automated reconciliation
- ✅ **Enhanced Financial Reporting** with corrected calculations
- ✅ **Data Validation** for CSV imports with error handling

### v1.0.0 (Initial Production Release)
>>>>>>> d3e389ae
- ✅ Multi-company Stripe analytics
- ✅ Currency conversion support (CNY/HKD)
- ✅ Advanced filtering and reporting
- ✅ Interactive dashboard with Chart.js
- ✅ CSV import functionality
- ✅ Print-optimized statements
- ✅ Mobile-responsive design

---

**Built with ❤️ using Flask, SQLAlchemy, and Chart.js**

### 📊 **Two-Tier Transaction Display**
- **Primary Tier (Green)**: Succeeded and Refunded transactions (real money movement)
- **Secondary Tier (Gray)**: Failed and other status transactions (informational only)

### 📈 **Analytics & Reporting**
- Interactive Chart.js visualizations
- Monthly bank statement generation
- Company-specific filtering and reporting
- Fee calculation and tracking
- Export capabilities (CSV, PDF-style HTML)

### 🔧 **Technical Features**
- Directory-based CSV processing (`/new_csv/{company}/`)
- Automatic company detection and categorization
- Responsive web interface
- SQLAlchemy database integration
- Real-time transaction processing

## 🚀 Quick Start

### Prerequisites
- Python 3.8+
- Flask and dependencies (see `requirements.txt`)

### Installation

1. **Clone the repository**
   ```bash
   git clone <repository-url>
   cd stripe-dashboard
   ```

2. **Set up virtual environment**
   ```bash
   python3 -m venv venv
   source venv/bin/activate  # On Windows: venv\Scripts\activate
   ```

3. **Install dependencies**
   ```bash
   pip install -r requirements.txt
   ```

4. **Set up environment variables**
   ```bash
   cp .env.example .env
   # Edit .env with your configuration
   ```

5. **Run the application**
   ```bash
   # Option 1: Use the startup script (recommended)
   ./start.sh
   
   # Option 2: Manual activation
   source venv/bin/activate
   python run.py
   ```

6. **Access the dashboard**
   Open http://localhost:8081 in your browser

## 📁 Project Structure

```
stripe-dashboard/
├── app/                          # Main Flask application
│   ├── models/                   # Database models
│   │   ├── stripe_account.py
│   │   └── transaction.py
│   ├── routes/                   # URL routes
│   │   ├── analytics.py         # Analytics and reporting
│   │   └── main.py              # Main routes
│   ├── services/                 # Business logic
│   │   ├── csv_transaction_service.py  # CSV processing
│   │   ├── multi_stripe_service.py     # Multi-account handling
│   │   └── stripe_service.py           # Stripe API integration
│   ├── static/                   # CSS, JS, assets
│   └── templates/               # HTML templates
├── config/                       # Configuration files
├── new_csv/                      # CSV data organized by company
│   ├── cgge/                    # CGGE transaction files
│   ├── krystal_institute/       # Krystal Institute files
│   └── krystal_technology/      # Krystal Technology files
├── requirements.txt             # Python dependencies
└── run.py                      # Application entry point
```

## 💡 Usage

### 📊 **Analytics Dashboard**
1. Navigate to `/analytics`
2. Select company from dropdown
3. Choose date range for analysis
4. Generate reports with two-tier transaction display

### 🏦 **Bank Statement Generation**
1. Select month and year
2. Choose company filter
3. Generate detailed statement with:
   - Primary transactions (money movement)
   - Secondary transactions (informational)
   - Interactive charts and summaries

### 📈 **Data Processing**
- CSV files are automatically discovered from company directories
- Transactions are categorized by status (succeeded/refunded vs failed/other)
- Company identification based on directory structure
- Real-time processing and caching

## 🔧 Configuration

### Environment Variables
Create a `.env` file with:
```bash
SECRET_KEY=your-secret-key-here
DATABASE_URL=sqlite:///app.db
FLASK_ENV=development
STRIPE_API_KEY=your-stripe-key (optional)
```

### CSV Data Structure
Place CSV files in the following structure:
```
new_csv/
├── cgge/
│   ├── Balance_Summary_HKD_2024-01-01_to_2024-01-31_Asia-Hong_Kong.csv
│   └── Itemised_balance_change_from_activity_HKD_2024-01-01_to_2024-01-31_Asia-Hong_Kong.csv
├── krystal_institute/
│   └── [similar CSV files]
└── krystal_technology/
    └── [similar CSV files]
```

## 🎯 Key Features

### **Two-Tier Transaction System**
- **Primary Tier**: Real money movement (succeeded, refunded)
  - Green color scheme
  - Included in financial totals
  - Priority display in reports

- **Secondary Tier**: Informational transactions (failed, pending, etc.)
  - Gray color scheme  
  - Tracking purposes only
  - Separate section in reports

### **Multi-Company Architecture**
- Automatic company detection from directory structure
- Independent processing per company
- Consolidated or filtered reporting
- Company-specific analytics

### **Advanced Analytics**
- Interactive Chart.js visualizations
- Time-series analysis
- Fee breakdown and tracking
- Export capabilities
- Mobile-responsive interface

## 🛠️ Development

### Running in Development Mode
```bash
export FLASK_ENV=development
python run.py
```

### Adding New Companies
1. Create new directory under `new_csv/`
2. Add CSV files with transaction data
3. Company will be automatically detected

### Customizing Transaction Categories
Edit `csv_transaction_service.py` to modify transaction categorization logic.

## 📝 License

This project is licensed under the MIT License - see the LICENSE file for details.

## 🤝 Contributing

1. Fork the repository
2. Create a feature branch (`git checkout -b feature/amazing-feature`)
3. Commit your changes (`git commit -m 'Add some amazing feature'`)
4. Push to the branch (`git push origin feature/amazing-feature`)
5. Open a Pull Request

## 📞 Support

For questions and support, please open an issue in the GitHub repository.<|MERGE_RESOLUTION|>--- conflicted
+++ resolved
@@ -261,8 +261,7 @@
 
 ## 🔄 Changelog
 
-<<<<<<< HEAD
-### v1.2.0 (December 2025) - Balance Reconciliation & Date Analysis
+### v2.1.0 (December 2025) - Balance Reconciliation & Date Analysis
 - ✅ **Fixed balance carry-forward between months** - November 2021 → December 2021 continuity restored
 - ✅ **Enhanced date field handling** - Created vs Available On date analysis for optimal reconciliation
 - ✅ **Dual reconciliation methods** - Monthly statements (Created dates) + Payout reconciliation (Transfer dates)
@@ -270,14 +269,6 @@
 - ✅ **Manual reconciliation optimization** - Perfect alignment with Stripe's official payout reports
 - ✅ **July 2025 balance verification** - Maintains correct closing balance of HK$554.77
 
-### v1.1.0 (Previous Updates)
-- ✅ Complete CSV processing with transfer date support
-- ✅ Payout reconciliation matching Stripe reports exactly
-- ✅ Enhanced transaction categorization (gross, fees, payouts)
-- ✅ Interactive web interfaces for statement generation
-
-### v1.0.0 (Production Release)
-=======
 ### v2.0.0 (Production Integration Release)
 - ✅ **CGGE July 2025 Data Correction** - Matches exact Stripe dashboard figures
 - ✅ **Root Cause Analysis** for data discrepancies identified and resolved
@@ -285,8 +276,13 @@
 - ✅ **Enhanced Financial Reporting** with corrected calculations
 - ✅ **Data Validation** for CSV imports with error handling
 
+### v1.1.0 (Previous Updates)
+- ✅ Complete CSV processing with transfer date support
+- ✅ Payout reconciliation matching Stripe reports exactly
+- ✅ Enhanced transaction categorization (gross, fees, payouts)
+- ✅ Interactive web interfaces for statement generation
+
 ### v1.0.0 (Initial Production Release)
->>>>>>> d3e389ae
 - ✅ Multi-company Stripe analytics
 - ✅ Currency conversion support (CNY/HKD)
 - ✅ Advanced filtering and reporting
